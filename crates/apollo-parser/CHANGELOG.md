# Changelog

All notable changes to `apollo-parser` will be documented in this file.

This project adheres to [Semantic Versioning](https://semver.org/spec/v2.0.0.html).

<!-- # [x.x.x] (unreleased) - 2022-mm-dd

> Important: X breaking changes below, indicated by **BREAKING**
## BREAKING

## Features

## Fixes

## Maintenance

## Documentation -->

<<<<<<< HEAD
# [0.7.0] (unreleased) - 2023-mm-dd

## BREAKING

- **rename `ast` to `cst` - [SimonSapin], [pull/???]**
  The Rowan-based typed syntax tree emitted by the parser used to be called
  Abstract Syntax Tree (AST) but is in fact not very abstract: it preserves
  text input losslessly, and all tree leaves are string-based tokens.
  This renames it to Concrete Syntax Tree (CST) and renames various APIs accordingly.
  This leaves the AST name available for a new tree representation (coming soon).

[pull/???]: https://github.com/apollographql/apollo-rs/pull/???

# [0.6.1](https://crates.io/crates/apollo-parser/0.6.1) - 2023-18-28
=======
# [x.x.x] (unreleased) - 2023-mm-dd
## Fixes
- **fixes lexing of plus and minus signs in numbers - [SimonSapin], [pull/646]**
  Plus signs are errors in GraphQL syntax.
  Minus signs are errors if they’re not followed by a digit, even if followed by EOF.

[pull/646]: https://github.com/apollographql/apollo-rs/pull/646

# [0.6.2](https://crates.io/crates/apollo-parser/0.6.2) - 2023-09-08
## Fixes
- **fixes to conversions from AST string nodes to Rust Strings - [goto-bus-stop], [pull/633], [issue/609], [issue/611]**
  This fix affects the `String::from(ast::StringValue)` conversion function, which returns the contents of a GraphQL string node.
  `"\""` was previously interpreted as just a backslash, now it is correctly interpreted as a double quote. For block strings, indentation is stripped as required by the spec.

[goto-bus-stop]: https://github.com/goto-bus-stop
[pull/633]: https://github.com/apollographql/apollo-rs/pull/633
[issue/609]: https://github.com/apollographql/apollo-rs/issues/609
[issue/611]: https://github.com/apollographql/apollo-rs/issues/611

# [0.6.1](https://crates.io/crates/apollo-parser/0.6.1) - 2023-08-28
>>>>>>> f697c731
## Fixes
- **fix lexing escape-sequence-like text in block strings - [goto-bus-stop], [pull/638], [issue/632]**
  Fixes a regression in 0.6.0 that could cause apollo-parser to reject valid input if a
  block string contained backslashes. Block strings do not support escape sequences so
  backslashes are normally literal, but 0.6.0 tried to lex them as escape sequences,
  which could be invalid (eg. `\W` is not a supported escape sequence).

  Now block strings are lexed like in 0.5.3. Only the `\"""` sequence is treated as an
  escape sequence.

[goto-bus-stop]: https://github.com/goto-bus-stop
[pull/638]: https://github.com/apollographql/apollo-rs/pull/638
[issue/632]: https://github.com/apollographql/apollo-rs/issues/632

# [0.6.0](https://crates.io/crates/apollo-parser/0.6.0) - 2023-08-18
## Features
- **zero-alloc lexer - [allancalix], [pull/322]**
  Rewrites the lexer to avoid allocating for each token. Synthetic benchmarks
  show about a 25% performance improvement to the parser as a whole.

## Fixes
- **fix token limit edge case - [goto-bus-stop], [pull/619], [issue/610]**
  `token_limit` now includes the EOF token. In the past you could get
  `token_limit + 1` tokens out of the lexer if the token at the limit was the
  EOF token, but now it really always stops at `token_limit`.

- **create EOF token with empty data - [allancalix], [pull/591]**
  Makes consuming the token stream's data produce an identical string to the
  original input of the lexer.

[allancalix]: https://github.com/allancalix
[goto-bus-stop]: https://github.com/goto-bus-stop
[issue/610]: https://github.com/apollographql/apollo-rs/issues/610
[pull/322]: https://github.com/apollographql/apollo-rs/pull/322
[pull/591]: https://github.com/apollographql/apollo-rs/pull/591
[pull/619]: https://github.com/apollographql/apollo-rs/pull/619

# [0.5.3](https://crates.io/crates/apollo-parser/0.5.3) - 2023-05-12
## Fixes
- **variable definition list cannot be empty - [lrlna], [pull/553] fixing [issue/546]**
  We previously allowed an operation with an empty variable definition list,
  which is incorrect. This change provides a fix.

[lrlna]: https://github.com/lrlna
[issue/546]: https://github.com/apollographql/apollo-rs/pull/546
[pull/553]: https://github.com/apollographql/apollo-rs/pull/553

# [0.5.2](https://crates.io/crates/apollo-parser/0.5.2) - 2023-05-10

## Features
- **add `SyntaxTree::token_limit` - [SimonSapin], [pull/525]**
  This enables finding out how many tokens were present in a succesful parse,
  which can be useful to choose where to set the limit.

- **add `Definition::kind() -> &str` and  `Definition::is_executable_definition()` - [goto-bus-stop], [pull/535]**
  These are new methods on the `Definition` AST node. `kind()` returns the kind
  of definition (eg. "ScalarTypeExtension") and `is_executable_definition()`
  returns true for operation definitions and fragment definitions.

[SimonSapin]: https://github.com/SimonSapin
[goto-bus-stop]: https://github.com/goto-bus-stop
[pull/525]: https://github.com/apollographql/apollo-rs/pull/525
[pull/535]: https://github.com/apollographql/apollo-rs/pull/535

## Fixes
- **handle escape sequences when reading string contents - [goto-bus-stop], [pull/541]**
  The `String::from(StringValue)` implementation now turns escape sequences like
  `\n` and `\u2764` into their literal characters.

[goto-bus-stop]: https://github.com/goto-bus-stop
[pull/541]: https://github.com/apollographql/apollo-rs/pull/541

# [0.5.1](https://crates.io/crates/apollo-parser/0.5.1) - 2023-04-13
## Fixes
- **remove recursion in field parsing - [goto-bus-stop], [pull/519]**
  The `selection::selection_set` parser already supports parsing multiple fields.
  This removes recursion from field parsing, reducing the risk of stack
  overflow on queries with many fields.

  [goto-bus-stop]: https://github.com/goto-bus-stop
  [pull/519]: https://github.com/apollographql/apollo-rs/pull/519


# [0.5.0](https://crates.io/crates/apollo-parser/0.5.0) - 2023-02-16
## Features
- **new `ast::Definition` methods - [goto-bus-stop], [pull/456]**
  When working with `Definition` nodes, you can use the `.name()` method to get the name of a definition, regardless of its kind. For `schema` definitions, it returns `None`.
  You can use `.is_extension_definition()` to check if a definition node is an extension.

  [goto-bus-stop]: https://github.com/goto-bus-stop
  [pull/456]: https://github.com/apollographql/apollo-rs/pull/456

## Fixes
- **fix token order around type names - [goto-bus-stop], [issue/362], [pull/443]**

  ```graphql
  type Query {
    field: Int # comment
  }
  ```
  Previously, the whitespace and comment around the `Int` type name would end up *before* the type name in the parse tree. This would mess up the location information for the `Int` type name. Now this is fixed.

  [goto-bus-stop]: https://github.com/goto-bus-stop
  [issue/362]: https://github.com/apollographql/apollo-rs/issues/362
  [pull/443]: https://github.com/apollographql/apollo-rs/pull/443

- **fix spans after parsing unexpected tokens - [goto-bus-stop], [issue/325], [pull/446]**

  Location information for all nodes after an unexpected token was incorrect. It's better now, though still imperfect: lexing errors still have this problem.

  [goto-bus-stop]: https://github.com/goto-bus-stop
  [issue/325]: https://github.com/apollographql/apollo-rs/issues/325
  [pull/446]: https://github.com/apollographql/apollo-rs/pull/446

- **fix ignored token positioning in the AST - [goto-bus-stop], [pull/445]**

  This makes spans for all nodes more specific, not including ignored tokens after the node. When ignored tokens are consumed, they are first stored separately, and then added to the AST just before the next node is started. This way ignored tokens are always inside the outermost possible node, and therefore all individual nodes will have spans that only contain that node and not more.

  The most obvious effect of this is that diagnostics now point to the exact thing they are about, instead of a bunch of whitespace :)

  [goto-bus-stop]: https://github.com/goto-bus-stop
  [pull/445]: https://github.com/apollographql/apollo-rs/pull/445

# [0.4.1](https://crates.io/crates/apollo-parser/0.4.1) - 2022-12-13
## Fixes
- **fix panics when parsing type names with syntax errors - [goto-bus-stop], [pull/381]**

  For example, `field: []` does not panic anymore. Instead it produces a syntax error and an incomplete List type.

- **continue parsing after a syntax error in an object type field - [goto-bus-stop], [pull/381]**

   ```graphql
   type A {
      fieldA: [] # ← has error, missing item type
      fieldB: Int
      fieldC: Int
   }
   ```
   Previously fieldB and fieldC would not be parsed, now they are.

  [goto-bus-stop]: https://github.com/goto-bus-stop
  [pull/381]: https://github.com/apollographql/apollo-rs/pull/381

# [0.4.0](https://crates.io/crates/apollo-parser/0.4.0) - 2022-11-28
## BREAKING
- **make conversions from GraphQL Values to Rust types fallible - [goto-bus-stop], [pull/371] fixing [issue/358]**

  In the past you could do:
  ```rust
  let graphql_value: IntValue = get_a_value();
  let x: i32 = graphql_value.into();
  ```
  But this `.into()` implementation could panic if the number was out of range.
  Now, this conversion is implemented with the `TryFrom` trait, so you handle out-of-range errors however you want:
  ```rust
  let graphql_value: IntValue = get_a_value();
  let x: i32 = graphql_value.try_into()?;
  ```

  [goto-bus-stop]: https://github.com/goto-bus-stop
  [pull/371]: https://github.com/apollographql/apollo-rs/pull/371
  [issue/358]: https://github.com/apollographql/apollo-rs/pull/358

- **Move `with_recursion_limit` constructor to a builder method - [goto-bus-stop], [pull/347]**

  If you were using the `Parser::with_recursion_limit` constructor, you now need to use `Parser::new().recursion_limit()` instead.

## Features
- **add API to limit number of tokens to parse - [goto-bus-stop], [pull/347]**

  When dealing with untrusted queries, malicious users can submit very large queries to attempt to cause
  denial-of-service by using lots of memory. To accompany the existing `recursion_limit` API preventing
  stack overflows, you can now use `token_limit` to abort parsing when a large number of tokens is reached.

  You can use the new `err.is_limit()` API to check if a parse failed because a hard limit was reached.

  ```rust
  let source = format!("query {{ {fields} }}", fields = "a ".repeat(20_000));

  let parser = Parser::new(source)
      .recursion_limit(10)
      // You may need an even higher limit if your application actually sends very large queries!
      .token_limit(10_000);

  let (ast, errors) = parser.parse();
  if errors.iter().any(|err| err.is_limit()) {
      // there was a limiting error
  }
  ```

  [goto-bus-stop]: https://github.com/goto-bus-stop
  [pull/347]: https://github.com/apollographql/apollo-rs/pull/347

## Maintenance
- **Use `eat()` in a loop instead of recursing in `bump()` - [goto-bus-stop], [pull/361]**

  [goto-bus-stop]: https://github.com/goto-bus-stop
  [pull/361]: https://github.com/apollographql/apollo-rs/pull/361

# [0.3.2](https://crates.io/crates/apollo-parser/0.3.2) - 2022-11-15
## Fixes
- **lexing escaped and unicode characters in block strings - [lrlna], [pull/357] fixing [issue/341], [issue/342], [issue/343]**

  Fixes lexing the following string values:
```graphql
"""unicode in block string 🤷"""
input Filter {
    title: String
}
"""
\""" a/b \"""
"""
input Filter {
    title: String
}

type Query {
    format: String = "Y-m-d\\TH:i:sP"
}
```

  [lrlna]: https://github.com/lrlna
  [pull/357]: https://github.com/apollographql/apollo-rs/pull/357
  [issue/341]: https://github.com/apollographql/apollo-rs/pull/341
  [issue/342]: https://github.com/apollographql/apollo-rs/pull/342
  [issue/343]: https://github.com/apollographql/apollo-rs/pull/343

# [0.3.1](https://crates.io/crates/apollo-parser/0.3.1) - 2022-11-04

## Features
- **streaming lexer - [Geal] + [goto-bus-stop], [pull/115]**

  To help improve performance and memory usage in the lexer, we are now
  streaming all incoming tokens in the lexer implementation.

  [goto-bus-stop]: https://github.com/goto-bus-stop
  [Geal]: https://github.com/Geal
  [pull/115]: https://github.com/apollographql/apollo-rs/pull/115

- **extend `ast::*Value` node conversions - [SimonSapin], [pull/344]**

  The following node types implement conversion to standard types, extracting
  their value:

  - `StringValue` → `String`
  - `IntValue` → `i32`
  - `FloatValue` → `f64`
  - `BoolValue` → `bool`

  These conversions are now also available:

  - Through the `From` trait, not just the `Into` trait
  - With borrowed nodes, not just owned

  Example:

  ```rust
  let node: &apollo_parser::ast::StringValue = /* something */;
  let value: String = node.clone().into(); // before
  let value = String::from(node); // now also possible
  ```

  [simonsapin]: https://github.com/SimonSapin
  [pull/344]: https://github.com/apollographql/apollo-rs/pull/344

## Documentation
- **example of modifying queries with parser + encoder - [lrlna], [pull/346]**
  An addition to `apollo-parser`'s [example] directory encoding various parts of the AST using `apollo-encoder`'s new `TryFrom` implementation. Examples include:

    - merging two queries
    - omitting certain fields in a query.

  [lrlna]: https://github.com/lrlna
  [pull/346]: https://github.com/apollographql/apollo-rs/pull/346
  [example]: ./examples/modify_query_using_parser_and_encoder.rs


# [0.3.0](https://crates.io/crates/apollo-parser/0.3.0) - 2022-10-31 💀
## BREAKING
- **remove the impl Display for generated nodes - [goto-bus-stop], [pull/330]**

  The `Display` impls for generated nodes returned the source text for that
  node. That's not a super common operation but it was very easy to access. It's
  also a very different operation from eg. `let content: String =
  node.string_value().into()` which returns the *content* of a string:
  `node.string_value().to_string()` returned the string as it was written in the
  source code, quotes and escapes and all.

  Now `.to_string()` is replaced by a `.source_string()` method. It allocates a
  new String (just like `.to_string()` did). A syntax node can represent
  multiple slices (I think to support different structures like Ropes as
  input?), so slicing the original source isn't actually possible.

  [goto-bus-stop]: https://github.com/goto-bus-stop
  [pull/330]: https://github.com/apollographql/apollo-rs/pull/330

## Fixes
- **handle unexpected tokens in top-level document parsing - [JrSchild], [pull/324]**
  Unexpected tokens directly inside a document would break the loop in the
  parser, for example:

  ```graphql
  @
  {
    name
  }}
  ```

  This resulted in the rest of the parsing to be skipped. An error is created
  here instead.

  [JrSchild]: https://github.com/JrSchild
  [pull/324]: https://github.com/apollographql/apollo-rs/pull/324

## Maintenance
- **reduce token copying - [goto-bus-stop], [pull/323]**


  * Reduce token copying

  Since the original lexer results are not needed anymore after this step,
  we can take ownership of the tokens and errors vectors and reverse them
  in-place without making a copy. Big schemas can have 100K+ tokens so
  it's actually quite a lot of work to copy them.

  * Reduce double-clones of tokens in the parser

  Some of these clones were not necessary. In particular the `.expect`
  method cloned the token unconditionally (including the string inside)
  and then cloned the string again immediately afterwards. This removes
  the first clone by reordering the `current.index()` call to satisfy the
  borrow checker.

  The `.data().to_string()` clone is only used in the error case, but
  avoiding that will require more work.

  [goto-bus-stop]: https://github.com/goto-bus-stop
  [pull/323]: https://github.com/apollographql/apollo-rs/pull/323

# [0.2.12](https://crates.io/crates/apollo-parser/0.2.12) - 2022-09-30
## Fixes
- **unterminated string values with line terminators and unicode- [lrlna], [pull/320] fixes [issue/318]**


  We were missing adding a line terminator character to the errors created by the lexer in case of a unterminated string. This showed up incidentally while dealing with unicode and the fact that it's of a different byte length than most other characters.

  [lrlna]: https://github.com/lrlna
  [pull/320]: https://github.com/apollographql/apollo-rs/pull/320
  [issue/318]: https://github.com/apollographql/apollo-rs/issues/318

# [0.2.11](https://crates.io/crates/apollo-parser/0.2.11) - 2022-09-20
## Features
- **introduce a getter to parser's green nodes - [lrlna], [pull/295]**

  creates a getter to parser's underlying green nodes that make up the
  resulting, more ergonomic AST. This is handy for our compiler's use case when
  creating a thread-safe access to the AST.

  [lrlna]: https://github.com/lrlna
  [pull/295]: https://github.com/apollographql/apollo-rs/pull/295

## Fixes
- **selection set is required for named operation definitions- [lrlna], [pull/301] closes [issue/300]**

  The parser was not creating errors for missing selection sets for named
  operation definitions such as `query namedQuery {`. This is now correctly
  flagged as erroneous graphql.

  [lrlna]: https://github.com/lrlna
  [pull/301]: https://github.com/apollographql/apollo-rs/pull/301
  [issue/300]: https://github.com/apollographql/apollo-rs/issues/300

# [0.2.10](https://crates.io/crates/apollo-parser/0.2.10) - 2022-08-16
## Fixes
- **unterminated string value in list and object values - [bnjjj], [pull/267] & [pull/274] closes [issue/266]**

  Create and pop errors with unterminated string values in list and object
  values. Stops infinite loop when searching for a Value in the parser.

  [bnjjj]: https://github.com/bnjjj
  [pull/267]: https://github.com/apollographql/apollo-rs/pull/267
  [issue/266]: https://github.com/apollographql/apollo-rs/issues/266


# [0.2.9](https://crates.io/crates/apollo-parser/0.2.9) - 2022-07-27
## Features
- **Provide APIs for SyntaxNode and SyntaxNodePtr - [lrlna], [pull/251]**

  Export a wrapper around SyntaxNodePtr provided by `rowan`. This allows access to pointers of the AST created by `apollo-parser`.

  [lrlna]: https://github.com/lrlna
  [pull/251]: https://github.com/apollographql/apollo-rs/pull/251

# [0.2.8](https://crates.io/crates/apollo-parser/0.2.8) - 2022-06-10

## Fixes
- **Use recursion limit both for selection set and field parsing - [garypen] and [lrlna], [pull/244]**

  This properly unifies the limits around recursion for both:
    - selection sets
    - fields

  The tests are expanded and properly exercise the various possible outcomes
  with recursion limits.Fixes a bug with

  [garypen]: https://github.com/garypen
  [lrlna]: https://github.com/lrlna
  [pull/244]: https://github.com/apollographql/apollo-rs/pull/244

# [0.2.7](https://crates.io/crates/apollo-parser/0.2.7) - 2022-06-08

## Features
- **Resource bound parsing execution - [garypen], [pull/239] closes [issue/225]**

  Introduce recursion limit enforced during SelectionSet parsing.

  There is now a default limit (4_096) applied to parsers during SelectionSet
  parsing to help prevent stack overflows. This limit can be set manually when
  creating a parser by using the new fn, `Parser::with_recursion_limit()`.
  Details about recursion consumption can be retrieved using the new fn
  `SyntaxTree::recursion_limit()`.  Recursion limit details are also output as
  part of the AST debug output when printing a `SyntaxTree`.

  [garypen]: https://github.com/garypen
  [pull/239]: https://github.com/apollographql/apollo-rs/pull/239
  [issue/225]: https://github.com/apollographql/apollo-rs/issues/225

# [0.2.6](https://crates.io/crates/apollo-parser/0.2.6) - 2022-05-24

## Fixes
- **lex escaped characters in StringValue tokens - [bnjjj], [pull/228] closes [issue/227], [issue/229]**

  StringValues with correctly escaped quotation marks, e.g. `{ name(id: "\"escaped\"") }`
  would error and not lex correctly. Additionally, invalid escapes in string
  values, e.g. `{ name(id: "escaped \a") }` should have an error created in the
  lexer. Both issues are fixed, and correctly bubble up to the parser.


  [bnjjj]: https://github.com/bnjjj
  [pull/228]: https://github.com/apollographql/apollo-rs/pull/228
  [issue/227]: https://github.com/apollographql/apollo-rs/issues/227
  [issue/229]: https://github.com/apollographql/apollo-rs/issues/229

# [0.2.5](https://crates.io/crates/apollo-parser/0.2.5) - 2022-04-01

> Important: 1 breaking change below, indicated by **BREAKING**

## BREAKING
- **GraphQL Int Values are cast to i32 - [bnjjj], [pull/197]**
  AST's Int Values have an `Into` implementation to their Rust type. They were
  previously converted to i64, which is not compliant with the spec. Int Values
  are now converted to i32.
  ```rust
  if let ast::Value::IntValue(val) =
      argument.value().expect("Cannot get argument value.")
  {
      let i: i32 = val.into();
  }
  ```
  [bnjjj]: https://github.com/bnjjj
  [pull/197]: https://github.com/apollographql/apollo-rs/pull/197

## Features
- **Adds a .text() method to ast::DirectiveLocation - [bnjjj], [pull/197]**
  `DirectiveLocation` can now additionally be accessed with a `.text()` method.

  ```rust
  let schema = r#"directive @example on FIELD | FRAGMENT_SPREAD | INLINE_FRAGMENT"#;
  let parser = Parser::new(schema);
  let ast = parser.parse();

  assert!(ast.errors.is_empty());

  let document = ast.document();
  for definition in document.definitions() {
      if let ast::Definition::DirectiveDefinition(dir_def) = definition {
          let dir_locations: Vec<String> = dir_def
              .directive_locations()
              .unwrap()
              .directive_locations()
              .map(|loc| loc.text().unwrap().to_string())
              .collect();
          assert_eq!(
              dir_locations,
              ["FIELD", "FRAGMENT_SPREAD", "INLINE_FRAGMENT"]
          );
          return;
      }
  }
  ```

  [bnjjj]: https://github.com/bnjjj
  [pull/197]: https://github.com/apollographql/apollo-rs/pull/197
# [0.2.4](https://crates.io/crates/apollo-parser/0.2.4) - 2022-03-07
## Fixes
- **correctly parse Arguments Definition - [bnjjj], [pull/187] closes [issue/186]**

  `apollo-parser` was creating ARGUMENTS instead of ARGUMENTS_DEFINITION nodes
  when parsing Arguments Definitions. This change fixes the incorrect parsing
  and allows to iterate over arguments definitions returned by the AST.

  [bnjjj]: https://github.com/bnjjj
  [pull/187]: https://github.com/apollographql/apollo-rs/pull/187
  [issue/186]: https://github.com/apollographql/apollo-rs/issues/186

- **Add STRING_VALUE node to DESCRIPTION - [bnjjj], [pull/188] closes [issue/185]**

  DESCRIPTION nodes are composed of STRING_VALUE nodes. The description string
  was previously simply added to the DESCRIPTION node which was not spec
  compliant.

  [bnjjj]: https://github.com/bnjjj
  [pull/188]: https://github.com/apollographql/apollo-rs/pull/188
  [issue/185]: https://github.com/apollographql/apollo-rs/issues/185

- **Schema Definition has a description - [bnjjj], [pull/188] closes [issue/185]**

  `apollo-parser` was parsing descriptions in Schema Definitions, but the
  graphql ungrammar did not account for a description node. This updates the
  ungrammar, and provides an accessor method to Schema Definition's description.

  [bnjjj]: https://github.com/bnjjj
  [pull/188]: https://github.com/apollographql/apollo-rs/pull/188
  [issue/185]: https://github.com/apollographql/apollo-rs/issues/185

- **Add `repeatable` keyword to GraphQL ungrammar - [bnjjj], [pull/189]**

  `repeatable` keyword was not able to be accessed programmatically from the
  parsed AST for Directive Definitions, this is now fixed.

  [bnjjj]: https://github.com/bnjjj
  [pull/189]: https://github.com/apollographql/apollo-rs/pull/189

# [0.2.3](https://crates.io/crates/apollo-parser/0.2.3) - 2022-02-17
## Features
- **expose Lexer as a pub struct - [bnjjj], [pull/168]**

  The `Lexer` in `apollo-parser` is now a publicly available interface.

  ```rust
  use apollo_parser::Lexer;

  let query = "
  {
      animal
      ...snackSelection
      ... on Pet {
        playmates {
          count
        }
      }
  }
  ";
  let lexer = Lexer::new(query);
  assert_eq!(lexer.errors().len(), 0);

  let tokens = lexer.tokens();
  ```

  [bnjjj]: https://github.com/bnjjj
  [pull/168]: https://github.com/apollographql/apollo-rs/pull/168

## Fixes
- **add a getter for Directives in Variable Definitions - [lrlna], [pull/172]**

  While the parser was correctly parsing and accounting for directives in a
  variable definition, the getter for Directives in VariableDefinition type in the
  AST was missing. This commit makes an addition to the graphql ungrammar, and by
  extension the generated AST nodes API.

  [lrlna]: https://github.com/lrlna
  [pull/172]: https://github.com/apollographql/apollo-rs/pull/172

# [0.2.2](https://crates.io/crates/apollo-parser/0.2.2) - 2022-02-11
## Fixes
- **create an error when description preceeds operation definition and proceed parsing - [MidasLamb], [pull/158]/ [lrlna], [pull/160]**

  According to the spec Operation Definitions don't currently allow for
  descriptions.

  ```graphql
  "this description is not allowed"
  {
    name
    age
  }
  ```

  When a description was added before an operation, the parser
  would continuously try to register the error without removing it from the list
  of valid tokens. This fix removes the incorrect token, and continuous parsing
  an OperationDefinition.

  [MidasLamb]: https://github.com/MidasLamb
  [lrlna]: https://github.com/lrlna
  [pull/158]: https://github.com/apollographql/apollo-rs/pull/158
  [pull/160]: https://github.com/apollographql/apollo-rs/pull/160

- **Correctly parse an Inline Fragment when type condition is absent - [bnjjj], [pull/164]**

  The following inline fragment would previously be incorrectly parsed as a FragmentSpread when in reality it's an Inline Fragment:
  ```graphql
  query HeroForEpisode {
    ... @tag(name: "team-customers") { # an inline fragment
      primaryFunction
    }
  }
  ```

  This has now been fixed.

  [bnjjj]: https://github.com/bnjjj
  [pull/164]: https://github.com/apollographql/apollo-rs/pull/164
# [0.2.1](https://crates.io/crates/apollo-parser/0.2.1) - 2022-01-26
## Fixes
- **fix(apollo-parser): add ignored tokens to TYPE nodes in correct place - [lrlna], [issue/143] [pull/153]**

  This fixes the location of ignored tokens (COMMA, WHITESPACE) inside a TYPE node.

  Before this commit this sort of query

  ```graphql
  mutation MyMutation($custId: Int!, $b: String) {
    myMutation(custId: $custId)
  }
  ```

  would result the `ast.document.to_string()` to have this output:

  ```graphql
  mutation MyMutation($custId: , Int!$b:  String) {
      myMutation(custId: $custId)
  }
  ```

  which is incorrect. The `to_string()` now results in the exact same output, as
  the AST created is correct.

  [lrlna]: https://github.com/lrlna
  [issue/143]: https://github.com/apollographql/apollo-rs/issues/143
  [pull/153]: https://github.com/apollographql/apollo-rs/pull/153

- **fix(apollo-parser): bump BANG token when creating NON_NULL_TYPE - [lrlna], [issue/142] [pull/146]**

  We are missing BANG token in the AST when a NON_NULL_TYPE gets created.
  Although the node created is indeed NON_NULL_TYPE, it's also important to keep
  the original set of tokens. The followin example now works:

  ```rust
  let mutation = r#"
  mutation MyMutation($custId: Int!) {
    myMutation(custId: $custId)
  }"#;

  let parser = Parser::new(mutation);
  let ast = parser.parse();
  assert_eq!(ast.errors.len(), 0);

  let doc = ast.document();
  assert_eq(&doc, &mutation);
  ```

  [lrlna]: https://github.com/lrlna
  [issue/142]: https://github.com/apollographql/apollo-rs/issues/142
  [pull/146]: https://github.com/apollographql/apollo-rs/pull/146

# [0.2.0](https://crates.io/crates/apollo-parser/0.2.0) - 2021-12-22
## Breaking
- **impl Iterator for ast.errors() - [o0Ignition0o], [issue/119] [pull/120]**

  `ast.errors()` now return an Iterator. This makes it a bit easier for users to process any errors returned by the Parser. Below is the new usage example:

  ```rust

  let query = r#"
  type Query {
      "A simple type for getting started!"
      hello: String
      cats(cat: [String]! = ): [String]!
  }"#;


  let parser = Parser::new(&query);
  let ast = parser.parse();

  assert!(ast.errors.len(), 1);

  for err in ast.errors() { // no longer need to .iter() on this
      // process errors in a way that's useful for your implementation
      dbg!(&err);
  }
  ```

  [o0Ignition0o]: https://github.com/o0Ignition0o
  [issue/119]: https://github.com/apollographql/apollo-rs/issues/119
  [pull/120]: https://github.com/apollographql/apollo-rs/pull/120

## Fixes
- **fix: properly create TYPE's NAMED_TYPE, LIST_TYPE, NON_NULL_TYPE - [lrlna], [issue/125] [pull/127]**

  Whenever a NAMED_TYPED, LIST_TYPE, NON_NULL_TYPE are created, they are
  automatically get created as part of the TYPE node, so we do not need to start
  it manually. This fix makes it possible to once again do:

  ```rust
  if let ast::Type::NamedType(name) = var.ty().unwrap() {
      assert_eq!(name.name().unwrap().text().as_ref(), "Int")
  }
  ```
  [lrlna]: https://github.com/lrlna
  [issue/125]: https://github.com/apollographql/apollo-rs/issues/125
  [pull/127]: https://github.com/apollographql/apollo-rs/pull/127

- **fix: create an error when SelectionSet is empty in operation definition - [lrlna], [pull/134]**

  An Operation Definition must have a selection set with values, so this query
  `query {}` should also come with an error.

  [lrlna]: https://github.com/lrlna
  [pull/134]: https://github.com/apollographql/apollo-rs/pull/134

- **fix: variable definition can have a LIST_TYPE - [lrlna], [issue/131] [pull/135]**

  Variable definition was previously not accepting a LIST_TYPE, which is
  incorrect. This commit fixes this issue.

  [lrlna]: https://github.com/lrlna
  [issue/131]: https://github.com/apollographql/apollo-rs/issues/131
  [pull/135]: https://github.com/apollographql/apollo-rs/pull/135

## Maintenance
- **chore: typo in README - [lrlna], [c598d3]**

  [lrlna]: https://github.com/lrlna
  [c598d3]: https://github.com/apollographql/apollo-rs/commit/c598d33bc9e80f767804bf5a88a7a1d6f400e832

- **fuzzing for apollo-parser - [Geal], [pull/122]**

  The fuzz test checks for lexer and parser errors and stops early.

  The following fuzz-encountered errors are fixed:
  - panics on the following input:
  ```
  "
  ```
  - crash on partial block string opening token
  ```
  ""
  ```
  - infinite loop on unfollowed 'extend' ident

  The parser fuzzer catches errors in the lexer and returns early. It
  will not avoid infinite loops and running out of memory in the lexer.

  [Geal]: https://github.com/Geal
  [pull/122]: https://github.com/apollographql/apollo-rs/pull/122

- **chore: run clippy in CI on benchmark directories - [lrlna], [pull/123]**

  [lrlna]: https://github.com/lrlna
  [pull/123]: https://github.com/apollographql/apollo-rs/pull/123

- **chore: add tests for untermiated strings and invalid type system extensions - [lrlna], [pull/124]**

  Follows up on [#122] and adds tests for the incorrectly lexed and parsed
  inputs that fuzzing discovered.

  This commit also changes logic around having an "unexpected end of data" for
  `""` string. This now gets lexed into a `StringValue` token.

  [lrlna]: https://github.com/lrlna
  [pull/124]: https://github.com/apollographql/apollo-rs/pull/124
  [#122]: https://github.com/apollographql/apollo-rs/pull/122

- **chore: allow dead code in xtask's ast_src - [lrlna], [pull/128]**

  [lrlna]: https://github.com/lrlna
  [pull/128]: https://github.com/apollographql/apollo-rs/pull/128

- **chore: add a test for nested SELECTION_SETs - [lrlna], [pull/137]**

  This will mostly act as an example in case users are looking for how to work
  with nested selections and get their FIELD/INLINE_FRAGMENT/FRAGMENT_SPREAD.

  [lrlna]: https://github.com/lrlna
  [pull/137]: https://github.com/apollographql/apollo-rs/pull/137<|MERGE_RESOLUTION|>--- conflicted
+++ resolved
@@ -17,7 +17,6 @@
 
 ## Documentation -->
 
-<<<<<<< HEAD
 # [0.7.0] (unreleased) - 2023-mm-dd
 
 ## BREAKING
@@ -31,8 +30,6 @@
 
 [pull/???]: https://github.com/apollographql/apollo-rs/pull/???
 
-# [0.6.1](https://crates.io/crates/apollo-parser/0.6.1) - 2023-18-28
-=======
 # [x.x.x] (unreleased) - 2023-mm-dd
 ## Fixes
 - **fixes lexing of plus and minus signs in numbers - [SimonSapin], [pull/646]**
@@ -53,7 +50,6 @@
 [issue/611]: https://github.com/apollographql/apollo-rs/issues/611
 
 # [0.6.1](https://crates.io/crates/apollo-parser/0.6.1) - 2023-08-28
->>>>>>> f697c731
 ## Fixes
 - **fix lexing escape-sequence-like text in block strings - [goto-bus-stop], [pull/638], [issue/632]**
   Fixes a regression in 0.6.0 that could cause apollo-parser to reject valid input if a
